--- conflicted
+++ resolved
@@ -150,12 +150,8 @@
     }
     else
     {
-<<<<<<< HEAD
         assert(solvedBoard.isComplete());
-        return SolverResult::NO_ERROR;
-=======
         return SolverResult::NoError;
->>>>>>> 99aac330
     }
 }
 
@@ -166,27 +162,27 @@
     SolverResult result = solve(board, vector<uint8_t>{1, 2, 3, 4, 5, 6, 7, 8, 9}, workingBoard, cutoffNumber, solvedBoards);
     switch (result)
     {
-        case SolverResult::NO_ERROR:
+        case SolverResult::NoError:
             assert(solvedBoards.size() == cutoffNumber);
             // I'm not sure what to do in the case where we actually did stop early,
             // but the caller supplied this number, so presumably they understand that
             // there might actually be more solutions.
             return solvedBoards.size();
-        case SolverResult::INVALID_BOARD:
+        case SolverResult::InvalidBoard:
             return 0;
-        case SolverResult::EMPTY_BOARD:
+        case SolverResult::EmptyBoard:
             return 6670903752021072936960;
             // Well, it is, even though that's too big to fit in a 64-bit int.
-        case SolverResult::ALREADY_SOLVED:
+        case SolverResult::AlreadySolved:
             return 1;
-        case SolverResult::HAS_NO_SOLUTION:
+        case SolverResult::HasNoSolution:
             // no *more* solutions
             return solvedBoards.size();
-        case SolverResult::INVALID_CANDIDATES_VECTOR:
-        case SolverResult::ASYNC_SOLVING_SUBMITTED:
-        case SolverResult::ASYNC_SOLVING_BUSY:
+        case SolverResult::InvalidatesCandidatesVector:
+        case SolverResult::AsyncSolvingSubmitted:
+        case SolverResult::AsyncSolvingBusy:
             assert(false);
-        case SolverResult::ASYNC_SOLVING_CANCELLED:
+        case SolverResult::AsyncSolvingCancelled:
             // Return what we found in the time allotted.
             return solvedBoards.size();
     }
