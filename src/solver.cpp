--- conflicted
+++ resolved
@@ -150,12 +150,8 @@
     }
     else
     {
-<<<<<<< HEAD
         assert(solvedBoard.isComplete());
-        return SolverResult::NO_ERROR;
-=======
         return SolverResult::NoError;
->>>>>>> 99aac330
     }
 }
 
